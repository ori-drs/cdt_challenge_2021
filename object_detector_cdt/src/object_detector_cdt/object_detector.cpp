#include <object_detector_cdt/object_detector.h>
#include <opencv2/imgproc.hpp>

ObjectDetector::ObjectDetector(ros::NodeHandle &nh)
{
    // Read parameters
    readParameters(nh);

    // Setup subscriber
    image_transport::ImageTransport it(nh);
    image_sub_ = it.subscribe(input_image_topic_, 1, &ObjectDetector::imageCallback, this);
    lidar_sub_ = nh.subscribe(input_lidar_topic_,10, &ObjectDetector::lidarCallback, this);
    
    // Setup publisher
    objects_pub_ = nh.advertise<cdt_msgs::ObjectList>(output_objects_topic_, 10);

    // Extrinsic calibration. This must be updated accordingly
    camera_extrinsic_x_ = 0.2;
    camera_extrinsic_y_ = 0.2;
    camera_extrinsic_z_ = 0.0;

    // Intrinsic calibration
    camera_fx_ = 381.3;
    camera_fy_ = 381.3;
    camera_cx_ = 320.5;
    camera_cy_ = 240.5;

    // Real heights of objects
    barrel_real_height_     = 1.2;   // meters 
    barrow_real_height_     = 0.7;   // meters, note: includes the wheel and frame 
    computer_real_height_   = 0.5;   // meters 
    dog_real_height_        = 0.418; // meters, note: includes legs 
    angle_margin_ = 2*M_PI/180;
}

bool ObjectDetector::getObjectPosition(const float &pixelx, const float &pixely, const std_msgs::Header &imgheader, double &x_out, double &y_out, double &z_out)
{
    sensor_msgs::PointCloud2 pc2_msg_lidar, pc2_msg_cam;

    if (!findClosestLidarScan(imgheader.stamp,pc2_msg_lidar))
    {
        return false;
    }

    // Transform point cloud in camera frame
    pcl_ros::transformPointCloud("image_frame", pc2_msg_lidar, pc2_msg_cam, tf_listener_);
    
    // convert point cloud to PCL
    pcl::PCLPointCloud2 pcl_pc;
    pcl_conversions::toPCL(pc2_msg_cam, pcl_pc);

    // hack for now
    pcl::PointCloud<pcl::PointXYZ> pcl_xyz;
    pcl::fromPCLPointCloud2(pcl_pc, pcl_xyz);

    double hor_angle = atan((pixelx-camera_cx_)/camera_fx_);
    double vert_angle = atan((pixely-camera_cy_)/camera_fy_);

    std::vector<pcl::PointXYZ> points;
    double x,y,z, curr_hor_angle, curr_vert_angle;

    for (int i; i<pcl_xyz.points.size(); i++)
    {
        x = pcl_xyz.points[i].x;
        y = pcl_xyz.points[i].y;
        z = pcl_xyz.points[i].z;

        if (z<0.0)
        {
            continue;
        }
        curr_hor_angle = atan2(x,z);
        curr_vert_angle = atan2(y,z);

        if ((abs(curr_hor_angle- hor_angle)<angle_margin_) && (abs(curr_vert_angle - vert_angle)< angle_margin_))
        {
            points.push_back(pcl_xyz.points[i]);
            // ROS_INFO("Angles %f %f", curr_hor_angle, curr_vert_angle);
            // ROS_INFO("Pos %f %f %f", x, y, z);
        }
    }

    if (points.size() > 0)
    {
        pcl::PointXYZ temp_point = points.front();
        tf::Point pos_cam(temp_point.x,temp_point.y,temp_point.z);
        tf::Stamped<tf::Point> pos_cam_stamped(pos_cam,imgheader.stamp,"image_frame");
        tf::Stamped<tf::Point> pos_fixed_stamped;
               ROS_ERROR("Pixel val tf %f %f", pixelx, pixely);
 
        ROS_ERROR("Before tf %f %f %f", pos_cam_stamped.getX(), pos_cam_stamped.getY(), pos_cam_stamped.getZ());

        tf_listener_.transformPoint(fixed_frame_,pos_cam_stamped,pos_fixed_stamped);

        ROS_ERROR("After tf %f %f %f", pos_fixed_stamped.getX(), pos_fixed_stamped.getY(), pos_fixed_stamped.getZ());


        x_out= pos_fixed_stamped.getX();
        y_out= pos_fixed_stamped.getY();
        z_out= pos_fixed_stamped.getZ();
        // ROS_INFO("%f %f %f", x_out, y_out, z_out);
        // tf::StampedTransform transform;
        // tf_listener_.waitForTransform (fixed_frame_, "image_frame", imgheader->stamp, ros::Duration(1));
        // tf_listener_.lookupTransform (fixed_frame_,  "image_frame", imgheader->stamp, transform);
        return true;
    }
    else
    {
        return false;
    }
}

void ObjectDetector::readParameters(ros::NodeHandle &nh)
{
    // Depending on the parameter (required or optional) the API differs:

    // input_topic is required (no default topic)
    if (!nh.getParam("input_image_topic", input_image_topic_))
    {
        ROS_ERROR("Could not read parameter `input_topic`.");
        exit(-1);
    }

    if (!nh.getParam("input_base_frame", base_frame_))
    {
        ROS_ERROR("Could not read parameter `input_base_frame`.");
        exit(-1);
    }
    if (!nh.getParam("input_fixed_frame", fixed_frame_))
    {
        ROS_ERROR("Could not read parameter `goal_frame`.");
        exit(-1);
    }   

    if (!nh.getParam("input_lidar_topic", input_lidar_topic_))
    {
        ROS_ERROR("Could not read parameter `input_lidar_topic`.");
        exit(-1);
    }

    if (!nh.getParam("lidar_scans_kept", nb_scans_kept_))
    {
        ROS_ERROR("Could not read parameter `lidar_scans_kept`.");
        exit(-1);
    }   


    // output topic is optional. It will use '/detected_objects' by default
    nh.param("output_objects_topic", output_objects_topic_, std::string("/detected_objects"));
}

bool ObjectDetector::findClosestLidarScan(const ros::Time &time_query, sensor_msgs::PointCloud2 &point_cloud)
{
    double smallest_time_diff = 1000;
    double curr_time_diff;
    unsigned best_elem_idx = -1;
    for (unsigned i=0; i<recent_lidar_scans_.size(); i++){
    // for (auto it = recent_lidar_scans_.begin(); it != recent_lidar_scans_.end(); ++it) {
        curr_time_diff = abs((time_query - recent_lidar_scans_[i].header.stamp).toSec());
        if (curr_time_diff < smallest_time_diff)
        {
            best_elem_idx = i;
            smallest_time_diff = curr_time_diff;
        }
        else
        {
            break;
        }
    }
    // No scan found
    if (best_elem_idx == -1)
    {
        return false;
    }
    // ROS_ERROR("Index %d", best_elem_idx);
    // ROS_ERROR("Size %d", recent_lidar_scans_.size());
    sensor_msgs::PointCloud2 out(recent_lidar_scans_[best_elem_idx]);
    // point_cloud = ();
    recent_lidar_scans_.erase(recent_lidar_scans_.begin()+best_elem_idx,recent_lidar_scans_.end());
    point_cloud = out;
    return true;
}

void ObjectDetector::lidarCallback(const sensor_msgs::PointCloud2 in_msg)
{
    recent_lidar_scans_.insert(recent_lidar_scans_.begin(),in_msg);
    if (recent_lidar_scans_.size() > nb_scans_kept_){
        recent_lidar_scans_.pop_back();
    }
    // ROS_INFO("Adding to LIDAR queue");
    // ROS_INFO("Queue size %d", recent_lidar_scans_.size());
    // ROS_INFO("First element timestamp %f", recent_lidar_scans_[0].header.stamp.toSec());
    // ROS_INFO("Last element timestamp %f", recent_lidar_scans_[recent_lidar_scans_.size()-1].header.stamp.toSec());
}


void ObjectDetector::imageCallback(const sensor_msgs::ImageConstPtr &in_msg)
{
    double x_out, y_out, z_out;
    // ROS_INFO(in_msg->header.frame_id);
    std_msgs::Header h = in_msg->header;
    // getObjectPosition(camera_cx_, camera_cy_, h, x_out, y_out, z_out);

    ROS_DEBUG("New image received!");

    // Preallocate some variables
    cv::Mat image;
    ros::Time timestamp;

    double x, y, theta;
    getRobotPose(x, y, theta);

    // Convert message to OpenCV image
    convertMessageToImage(in_msg, image, timestamp);

    // Recognize object
    // Dog
    // TODO: This only publishes the first time we detect the dog
    // cv::imwrite("input_image.png", image);

    // double x_cam,y_cam,z_cam;
    if(!wasObjectDetected("dog"))
    {
        cdt_msgs::Object new_object;
        // bool valid_object = recognizeDog(image, timestamp, x, y, theta, new_object);
        bool valid_object = recognizeObject(image, Colour::RED, in_msg->header,  new_object.position.x,  new_object.position.y,  new_object.position.z);

        // If recognized, add to list of detected objects
        if (valid_object)
        {
            new_object.id = "dog";
            new_object.header.stamp = timestamp;
            new_object.header.frame_id = fixed_frame_;
            // new_object.position.x = robot_x +  cos(robot_theta)*dog_position_base_x + sin(-robot_theta) * dog_position_base_y;
            // new_object.position.y = robot_y +  sin(robot_theta)*dog_position_base_x + cos(robot_theta) * dog_position_base_y;
            // new_object.position.z = 0.0     + camera_extrinsic_z_ + -dog_position_camera_y;

            detected_objects_.objects.push_back(new_object);
            ROS_INFO("Found a dog!");
        }
    }
    if(!wasObjectDetected("barrow"))
    {
        cdt_msgs::Object new_object;
        bool valid_object = recognizeBarrow(image, timestamp, x, y, theta, new_object);

        // If recognized, add to list of detected objects
        if (valid_object)
        {
            detected_objects_.objects.push_back(new_object);
        }
    }
    if(!wasObjectDetected("barrel"))
    {
        cdt_msgs::Object new_object;
        bool valid_object = recognizeBarrel(image, timestamp, x, y, theta, new_object);

        // If recognized, add to list of detected objects
        if (valid_object)
        {
            detected_objects_.objects.push_back(new_object);
        }
    }
    if(!wasObjectDetected("computer"))
    {
        cdt_msgs::Object new_object;
        bool valid_object = recognizeBox(image, timestamp, x, y, theta, new_object);

        // If recognized, add to list of detected objects
        if (valid_object)
        {
            detected_objects_.objects.push_back(new_object);
        }
    }


    // Publish list of objects detected so far
    objects_pub_.publish(detected_objects_);
}

void ObjectDetector::convertMessageToImage(const sensor_msgs::ImageConstPtr &in_msg, cv::Mat &out_image, ros::Time &out_timestamp)
{
    // Convert Image message to cv::Mat using cv_bridge
    out_image = cv_bridge::toCvShare(in_msg, "bgr8")->image;

    // Extract timestamp from header
    out_timestamp = in_msg->header.stamp;
}

cv::Mat ObjectDetector::applyColourFilter(const cv::Mat &in_image_bgr, const Colour &colour)
{
    assert(in_image_bgr.type() == CV_8UC3);
    // new image
    cv::Mat in_image_hsv;
    cv::cvtColor(in_image_bgr, in_image_hsv, cv::COLOR_BGR2HSV);
    double limit = .01;
    // Here you should apply some binary threhsolds on the image to detect the colors
    // The output should be a binary mask indicating where the object of a given color is located
    cv::Mat mask;
    // cv::imwrite("hsv.png", in_image_hsv);
    if (colour == Colour::RED) {
        cv::Mat mask2;
        inRange(in_image_hsv, cv::Scalar(  0./360.*255,  30./100.*255,  17./100.*255), cv::Scalar( 36./360.*255, 100./100.*255, 100./100.*255), mask);
        inRange(in_image_hsv, cv::Scalar(  320./360.*255,  30./100.*255,  17./100.*255), cv::Scalar( 359./360.*255, 100./100.*255, 100./100.*255), mask2);
        mask = mask | mask2;
    } else if (colour == Colour::YELLOW) {
        // inRange(in_image_hsv, cv::Scalar(  28.,  194,  30), cv::Scalar( 68., 255, 255), mask);
        // inRange(in_image_hsv, cv::Scalar(  47./360.*255,  15./100.*255,  15./100.*255), cv::Scalar( 78./360.*255, 100./100.*255, 100./100.*255), mask);
        inRange(in_image_hsv, cv::Scalar(  47./2,  15./100.*255,  15./100.*255), cv::Scalar( 78./2, 100./100.*255, 100./100.*255), mask);
        limit = .04;
    } else if (colour == Colour::GREEN) {
        // inRange(in_image_hsv, cv::Scalar(  83./360.*255,  30./100.*255,  17./100.*255), cv::Scalar( 154./360.*255, 100./100.*255, 100./100.*255), mask);
        inRange(in_image_hsv, cv::Scalar(  83./2,  30./100.*255,  17./100.*255), cv::Scalar( 154./2, 100./100.*255, 100./100.*255), mask);
    } else if (colour == Colour::BLUE) {
        // inRange(in_image_hsv, cv::Scalar(  200./360.*255,  80./100.*255,  15./100.*255), cv::Scalar( 280./360.*255, 100./100.*255, 100./100.*255), mask);
        inRange(in_image_hsv, cv::Scalar(  200./2,  80./100.*255,  15./100.*255), cv::Scalar( 280./2, 100./100.*255, 100./100.*255), mask);
    } else {
        // Report color not implemented
        ROS_ERROR_STREAM("[ObjectDetector::colourFilter] colour (" << colour << "  not implemented!");
    }
    // dilate -> erode to form cohesive connected components
    dilate(mask, mask, cv::Mat());
    dilate(mask, mask, cv::Mat());
    dilate(mask, mask, cv::Mat());
    erode(mask, mask, cv::Mat());
    erode(mask, mask, cv::Mat());
    erode(mask, mask, cv::Mat());
    cv::Mat labels;
    int n = cv::connectedComponents(mask, labels);
    int max_label = 0;
    double max_label_area = 0.;
    bool found = false;
    cv::Mat max_label_mask;
    for (int i=1; i<n; i++){
        cv::Mat lbl_mask;
        cv::Mat area_mask;
        inRange(labels, cv::Scalar(i), cv::Scalar(i), lbl_mask);
        lbl_mask.convertTo(area_mask, CV_32F);
        area_mask /= 255.;
        double area = cv::sum(area_mask)[0];
        if (area > max_label_area) {
            max_label = i;
            max_label_area = area;
            lbl_mask.copyTo(max_label_mask);
            found = true;
        }

    }
    if (found)
        return max_label_mask;
    return cv::Mat::zeros(mask.rows, mask.cols, mask.type()); 
    // double thresh = double(in_image_bgr.cols * in_image_bgr.rows) * limit;
    // // We return the mask, that will be used later
    // if (max_label_area > thresh){
    //     // cv::imwrite("pre-filt-mask.png", mask);
    //     return max_label_mask;
    // }
    // return cv::Mat::zeros(mask.rows, mask.cols, mask.type());
}

cv::Mat ObjectDetector::applyBoundingBox(const cv::Mat1b &in_mask, double &x, double &y, double &width, double &height) {
    // ROS_INFO("is CV_8U : %d", in_mask.type() == CV_8U);
    cv::Mat drawing; // it could be useful to fill this image if you want to debug
    in_mask.copyTo(drawing);

    // TODO: Compute the bounding box using the mask
    // You need to return the center of the object in image coordinates, as well as a bounding box indicating its height and width (in pixels)
    x = -1;
    y = -1;
    width = -1;
    height = -1;

    int x_min = 1000000;
    int x_max = 0;
    int y_min = 1000000;
    int y_max = 0;
    bool found = false;

    for(int x = 0; x < in_mask.cols; x++){
        for(int y = 0; y < in_mask.rows; y++){
            if (in_mask.at<uchar>(y, x) > 0) {
                x_min = std::min(x_min, x);
                x_max = std::max(x_max, x);
                y_min = std::min(y_min, y);
                y_max = std::max(y_max, y);
                found = true;
            } 
        }
    }
    if (found) {
        cv::rectangle(drawing, cv::Point(x_min, y_min), cv::Point(x_max, y_max), cv::Scalar(128));
        // ROS_INFO("%d %d %d %d %d", is_u8, x_min, y_min, x_max, y_max);
        width = double(x_max - x_min);
        height = double(y_max - y_min);
        x = double(x_min + x_max) / 2;
        y = double(y_min + y_max) / 2;
        // for(int col = x_min; col < x_max; col++){
        //     drawing.at<int>(y_min, col) = 255;
        //     drawing.at<int>(y_max, col) = 255;
        // }
        // for(int row = y_min; row < y_max; row++){
        //     drawing.at<int>(row, x_min) = 255;
        //     drawing.at<int>(row, x_max) = 255;
        // }
    }
<<<<<<< HEAD

    // cv::imwrite("bounding_box.png", drawing);
=======
>>>>>>> ff089baf
    return drawing;
}


bool ObjectDetector::recognizeObject(const cv::Mat &in_image, const Colour &colour, const std_msgs::Header &in_header, 
                                  double& x_map, double& y_map, double& z_map)
{
    double obj_center_x;
    double obj_center_y;
    double obj_image_height;
    double obj_image_width;

    cv::Mat in_image_filt = applyColourFilter(in_image, colour);

    if (countNonZero(in_image_filt) < 1)
    {
        return false;
    }

    cv::Mat in_image_bounding_box = applyBoundingBox(in_image_filt, obj_center_x, obj_center_y, obj_image_width, obj_image_height);

    if(getObjectPosition(obj_center_x,obj_center_y,in_header,x_map, y_map, z_map))
    {
        return true;
    }
    else
    {
        return false;
    }
}

bool ObjectDetector::recognizeDog(const cv::Mat &in_image, const ros::Time &in_timestamp, 
                                  const double& robot_x, const double& robot_y, const double& robot_theta,
                                  cdt_msgs::Object &out_new_object)
{
    // The values below will be filled by the following functions
    double center_x;
    double center_y;
    double height;
    double width;

    // TODO: the functions we use below should be filled to make this work
<<<<<<< HEAD
    cv::Mat in_image_red = applyColourFilter(in_image, Colour::RED);
    // cv::imwrite("dog.png", in_image_red);

=======
    cv::Mat filt_image = applyColourFilter(in_image, Colour::RED);
    
>>>>>>> ff089baf

    cv::Mat in_image_bounding_box = applyBoundingBox(filt_image, center_x, center_y, width, height);
    if (center_x < 0 || width < 100 || height < 100){
        // ROS_INFO("Not dog");
        return false;
    }
    ROS_INFO("Maybe dog");
    cv::imwrite("dog.png", filt_image);
    cv::imwrite("dog_box.png", in_image_bounding_box);

    // Note: Almost everything below should be kept as it is

    // We convert the image position in pixels into "real" coordinates in the camera frame
    // We use the intrinsics to compute the depth
    double depth = dog_real_height_ / height * camera_fy_;

    // We now back-project the center using the  pinhole camera model
    // The result is in camera coordinates. Camera coordinates are weird, see note below
    double position_camera_x = depth / camera_fx_ * (center_x - camera_cx_);
    double position_camera_y = depth / camera_fy_ * (center_y - camera_cy_);
    double position_camera_z = depth;


    // Camera coordinates are different to robot and fixed frame coordinates
    // Robot and fixed frame are x forward, y left and z upward
    // Camera coordinates are x right, y downward, z forward
    // robot x -> camera  z 
    // robot y -> camera -x
    // robot z -> camera -y
    // They follow x-red, y-green and z-blue in both cases though
    
    double position_base_x = (camera_extrinsic_x_ +  position_camera_z);
    double position_base_y = (camera_extrinsic_y_ + -position_camera_x);
    
    // We need to be careful when computing the final position of the object in global (fixed frame) coordinates
    // We need to introduce a correction givne by the robot orientation
    // Fill message
    out_new_object.id = "dog";
    out_new_object.header.stamp = in_timestamp;
    out_new_object.header.frame_id = fixed_frame_;
    out_new_object.position.x = robot_x +  cos(robot_theta)*position_base_x + sin(-robot_theta) * position_base_y;
    out_new_object.position.y = robot_y +  sin(robot_theta)*position_base_x + cos(robot_theta) * position_base_y;
    out_new_object.position.z = 0.0     + camera_extrinsic_z_ + -position_camera_y;

    return std::isfinite(depth);
}



bool ObjectDetector::recognizeBarrow(const cv::Mat &in_image, const ros::Time &in_timestamp, 
                                  const double& robot_x, const double& robot_y, const double& robot_theta,
                                  cdt_msgs::Object &out_new_object)
{
    // The values below will be filled by the following functions
    double center_x;
    double center_y;
    double height;
    double width;

    // TODO: the functions we use below should be filled to make this work
<<<<<<< HEAD
    cv::Mat in_image_barrow = applyColourFilter(in_image, Colour::GREEN);
    // cv::imwrite("barrow.png", in_image_barrow);
=======
    cv::Mat filt_image = applyColourFilter(in_image, Colour::GREEN);
    
>>>>>>> ff089baf

    cv::Mat in_image_bounding_box = applyBoundingBox(filt_image, center_x, center_y, width, height);
    if (center_x < 0 || width < 100 || height < 100){
        // ROS_INFO("Not barrow");
        return false;
    }
    ROS_INFO("Maybe barrow");
    cv::imwrite("barrow.png", filt_image);
    cv::imwrite("barrow_box.png", in_image_bounding_box);

    // Note: Almost everything below should be kept as it is

    // We convert the image position in pixels into "real" coordinates in the camera frame
    // We use the intrinsics to compute the depth
    double depth = barrow_real_height_ / height * camera_fy_;

    // We now back-project the center using the  pinhole camera model
    // The result is in camera coordinates. Camera coordinates are weird, see note below
    double position_camera_x = depth / camera_fx_ * (center_x - camera_cx_);
    double position_camera_y = depth / camera_fy_ * (center_y - camera_cy_);
    double position_camera_z = depth;


    // Camera coordinates are different to robot and fixed frame coordinates
    // Robot and fixed frame are x forward, y left and z upward
    // Camera coordinates are x right, y downward, z forward
    // robot x -> camera  z 
    // robot y -> camera -x
    // robot z -> camera -y
    // They follow x-red, y-green and z-blue in both cases though
    
    double position_base_x = (camera_extrinsic_x_ +  position_camera_z);
    double position_base_y = (camera_extrinsic_y_ + -position_camera_x);
    
    // We need to be careful when computing the final position of the object in global (fixed frame) coordinates
    // We need to introduce a correction givne by the robot orientation
    // Fill message
    out_new_object.id = "barrow";
    out_new_object.header.stamp = in_timestamp;
    out_new_object.header.frame_id = fixed_frame_;
    out_new_object.position.x = robot_x +  cos(robot_theta)*position_base_x + sin(-robot_theta) * position_base_y;
    out_new_object.position.y = robot_y +  sin(robot_theta)*position_base_x + cos(robot_theta) * position_base_y;
    out_new_object.position.z = 0.0     + camera_extrinsic_z_ + -position_camera_y;

    return std::isfinite(depth);
}



bool ObjectDetector::recognizeBarrel(const cv::Mat &in_image, const ros::Time &in_timestamp, 
                                  const double& robot_x, const double& robot_y, const double& robot_theta,
                                  cdt_msgs::Object &out_new_object)
{
    // The values below will be filled by the following functions
    double center_x;
    double center_y;
    double height;
    double width;

    // TODO: the functions we use below should be filled to make this work
<<<<<<< HEAD
    cv::Mat in_image_barrel = applyColourFilter(in_image, Colour::YELLOW);
    // cv::imwrite("barrel.png", in_image_barrel);
=======
    cv::Mat filt_image = applyColourFilter(in_image, Colour::YELLOW);
    
>>>>>>> ff089baf

    cv::Mat in_image_bounding_box = applyBoundingBox(filt_image, center_x, center_y, width, height);
    if (center_x < 0 || width < 100 || height < 100){
        // ROS_INFO("Not barrel");
        return false;
    }
    ROS_INFO("Maybe barrel");
    cv::imwrite("barrel.png", filt_image);
    cv::imwrite("barrel_box.png", in_image_bounding_box);

    // Note: Almost everything below should be kept as it is

    // We convert the image position in pixels into "real" coordinates in the camera frame
    // We use the intrinsics to compute the depth
    double depth = barrel_real_height_ / height * camera_fy_;

    // We now back-project the center using the  pinhole camera model
    // The result is in camera coordinates. Camera coordinates are weird, see note below
    double position_camera_x = depth / camera_fx_ * (center_x - camera_cx_);
    double position_camera_y = depth / camera_fy_ * (center_y - camera_cy_);
    double position_camera_z = depth;


    // Camera coordinates are different to robot and fixed frame coordinates
    // Robot and fixed frame are x forward, y left and z upward
    // Camera coordinates are x right, y downward, z forward
    // robot x -> camera  z 
    // robot y -> camera -x
    // robot z -> camera -y
    // They follow x-red, y-green and z-blue in both cases though
    
    double position_base_x = (camera_extrinsic_x_ +  position_camera_z);
    double position_base_y = (camera_extrinsic_y_ + -position_camera_x);
    
    // We need to be careful when computing the final position of the object in global (fixed frame) coordinates
    // We need to introduce a correction givne by the robot orientation
    // Fill message
    out_new_object.id = "barrel";
    out_new_object.header.stamp = in_timestamp;
    out_new_object.header.frame_id = fixed_frame_;
    out_new_object.position.x = robot_x +  cos(robot_theta)*position_base_x + sin(-robot_theta) * position_base_y;
    out_new_object.position.y = robot_y +  sin(robot_theta)*position_base_x + cos(robot_theta) * position_base_y;
    out_new_object.position.z = 0.0     + camera_extrinsic_z_ + -position_camera_y;

    return std::isfinite(depth);
}


bool ObjectDetector::recognizeBox(const cv::Mat &in_image, const ros::Time &in_timestamp, 
                                  const double& robot_x, const double& robot_y, const double& robot_theta,
                                  cdt_msgs::Object &out_new_object)
{
    // The values below will be filled by the following functions
    double center_x;
    double center_y;
    double height;
    double width;

    // TODO: the functions we use below should be filled to make this work
<<<<<<< HEAD
    cv::Mat in_image_blue = applyColourFilter(in_image, Colour::BLUE);
    // cv::imwrite("box.png", in_image_blue);
=======
    cv::Mat filt_image = applyColourFilter(in_image, Colour::BLUE);
    
>>>>>>> ff089baf

    cv::Mat in_image_bounding_box = applyBoundingBox(filt_image, center_x, center_y, width, height);
    if (center_x < 0 || width < 100 || height < 100){
        // ROS_INFO("Not box");
        return false;
    }
    ROS_INFO("Maybe box");
    cv::imwrite("box.png", filt_image);
    cv::imwrite("box_box.png", in_image_bounding_box);

    // Note: Almost everything below should be kept as it is

    // We convert the image position in pixels into "real" coordinates in the camera frame
    // We use the intrinsics to compute the depth
    double depth = computer_real_height_ / height * camera_fy_;

    // We now back-project the center using the  pinhole camera model
    // The result is in camera coordinates. Camera coordinates are weird, see note below
    double position_camera_x = depth / camera_fx_ * (center_x - camera_cx_);
    double position_camera_y = depth / camera_fy_ * (center_y - camera_cy_);
    double position_camera_z = depth;


    // Camera coordinates are different to robot and fixed frame coordinates
    // Robot and fixed frame are x forward, y left and z upward
    // Camera coordinates are x right, y downward, z forward
    // robot x -> camera  z 
    // robot y -> camera -x
    // robot z -> camera -y
    // They follow x-red, y-green and z-blue in both cases though
    
    double position_base_x = (camera_extrinsic_x_ +  position_camera_z);
    double position_base_y = (camera_extrinsic_y_ + -position_camera_x);
    
    // We need to be careful when computing the final position of the object in global (fixed frame) coordinates
    // We need to introduce a correction givne by the robot orientation
    // Fill message
    out_new_object.id = "computer";
    out_new_object.header.stamp = in_timestamp;
    out_new_object.header.frame_id = fixed_frame_;
    out_new_object.position.x = robot_x +  cos(robot_theta)*position_base_x + sin(-robot_theta) * position_base_y;
    out_new_object.position.y = robot_y +  sin(robot_theta)*position_base_x + cos(robot_theta) * position_base_y;
    out_new_object.position.z = 0.0     + camera_extrinsic_z_ + -position_camera_y;

    return std::isfinite(depth);
}


// Utils
void ObjectDetector::getRobotPose(double &x, double &y, double &theta)
{
    // Get current pose
    tf::StampedTransform base_to_map_transform;
    tf_listener_.waitForTransform(fixed_frame_, base_frame_,  ros::Time(0), ros::Duration(0.5));
    try
    {
        tf_listener_.lookupTransform(fixed_frame_, base_frame_, ros::Time(0), base_to_map_transform);
    }
    catch (tf::TransformException &ex)
    {
        ROS_ERROR("%s", ex.what());
    }

    // Extract components from robot pose
    x = base_to_map_transform.getOrigin().getX();
    y = base_to_map_transform.getOrigin().getY();

    // Extract orientation is more involved, since it is a quaternion
    // We'll get some help from Eigen
    // First we create an Eigen quaternion
    Eigen::Quaterniond q(base_to_map_transform.getRotation().getW(),
                         base_to_map_transform.getRotation().getX(),
                         base_to_map_transform.getRotation().getY(),
                         base_to_map_transform.getRotation().getZ());
    // We convert it to an Axis-Angle representation
    // This representation is given by an axis wrt to some coordinate frame, and a rotation along that axis
    Eigen::AngleAxisd axis_angle(q);

    // The value corresponding to the z component is the orientation wrt to the z axis (planar rotation)
    // We need to extract the z component of the axis and multiply it by the angle
    theta = axis_angle.axis().z() * axis_angle.angle();
}

bool ObjectDetector::wasObjectDetected(std::string object_name)
{
    bool detected = false;
    for(auto obj : detected_objects_.objects)
    {
        if(obj.id == object_name)
            detected = true;
    }

    return detected;
}<|MERGE_RESOLUTION|>--- conflicted
+++ resolved
@@ -403,11 +403,6 @@
         //     drawing.at<int>(row, x_max) = 255;
         // }
     }
-<<<<<<< HEAD
-
-    // cv::imwrite("bounding_box.png", drawing);
-=======
->>>>>>> ff089baf
     return drawing;
 }
 
@@ -450,14 +445,8 @@
     double width;
 
     // TODO: the functions we use below should be filled to make this work
-<<<<<<< HEAD
-    cv::Mat in_image_red = applyColourFilter(in_image, Colour::RED);
-    // cv::imwrite("dog.png", in_image_red);
-
-=======
     cv::Mat filt_image = applyColourFilter(in_image, Colour::RED);
     
->>>>>>> ff089baf
 
     cv::Mat in_image_bounding_box = applyBoundingBox(filt_image, center_x, center_y, width, height);
     if (center_x < 0 || width < 100 || height < 100){
@@ -518,13 +507,8 @@
     double width;
 
     // TODO: the functions we use below should be filled to make this work
-<<<<<<< HEAD
-    cv::Mat in_image_barrow = applyColourFilter(in_image, Colour::GREEN);
-    // cv::imwrite("barrow.png", in_image_barrow);
-=======
     cv::Mat filt_image = applyColourFilter(in_image, Colour::GREEN);
     
->>>>>>> ff089baf
 
     cv::Mat in_image_bounding_box = applyBoundingBox(filt_image, center_x, center_y, width, height);
     if (center_x < 0 || width < 100 || height < 100){
@@ -585,13 +569,8 @@
     double width;
 
     // TODO: the functions we use below should be filled to make this work
-<<<<<<< HEAD
-    cv::Mat in_image_barrel = applyColourFilter(in_image, Colour::YELLOW);
-    // cv::imwrite("barrel.png", in_image_barrel);
-=======
     cv::Mat filt_image = applyColourFilter(in_image, Colour::YELLOW);
     
->>>>>>> ff089baf
 
     cv::Mat in_image_bounding_box = applyBoundingBox(filt_image, center_x, center_y, width, height);
     if (center_x < 0 || width < 100 || height < 100){
@@ -651,13 +630,8 @@
     double width;
 
     // TODO: the functions we use below should be filled to make this work
-<<<<<<< HEAD
-    cv::Mat in_image_blue = applyColourFilter(in_image, Colour::BLUE);
-    // cv::imwrite("box.png", in_image_blue);
-=======
     cv::Mat filt_image = applyColourFilter(in_image, Colour::BLUE);
     
->>>>>>> ff089baf
 
     cv::Mat in_image_bounding_box = applyBoundingBox(filt_image, center_x, center_y, width, height);
     if (center_x < 0 || width < 100 || height < 100){
